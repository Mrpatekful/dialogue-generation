--- conflicted
+++ resolved
@@ -107,11 +107,7 @@
 Nice to meet you I am Eric.
 ```
 
-<<<<<<< HEAD
-An example custom dataset class named `CustomDataset` is implemented in `data.py` that reads a dataset with these properties.
-=======
-An example custom dataset class named `CustromDataset` is implemented in [`data.py`](https://github.com/bme-chatbots/dialogue-generation/blob/05a140b39bf8fb5b12ebb5f7f9f77e56f38ce752/src/data.py#L954) that reads a dataset with these properties.
->>>>>>> d8d21459
+An example custom dataset class named `CustomDataset` is implemented in [`data.py`](https://github.com/bme-chatbots/dialogue-generation/blob/05a140b39bf8fb5b12ebb5f7f9f77e56f38ce752/src/data.py#L954) that reads a dataset with these properties.
 
 ## Results
 
